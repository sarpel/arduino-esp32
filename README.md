# ESP32 Audio Streamer v2.0 - Quick Start Guide

**Professional-grade I2S audio streaming system for ESP32 with comprehensive reliability features.**

[![Build Status](https://img.shields.io/badge/build-SUCCESS-brightgreen)](#)
[![RAM Usage](https://img.shields.io/badge/RAM-15.0%25-blue)](#)
[![Flash Usage](https://img.shields.io/badge/Flash-59.6%25-blue)](#)
[![License](https://img.shields.io/badge/license-MIT-green)](#)

---

## 📚 Documentation Structure

This project now uses **3 consolidated documentation files**:

1. **README.md** (this file) - Quick Start & Overview
2. **DEVELOPMENT.md** - Complete Technical Reference
3. **TROUBLESHOOTING.md** - Diagnostics & Solutions

---

## 🚀 Quick Start

### Requirements

- **Hardware**: ESP32-DevKit or Seeed XIAO ESP32-S3
- **Microphone**: INMP441 I2S digital microphone
- **Tools**: PlatformIO IDE or CLI
- **Server**: TCP server listening on port 9000

### Hardware Connections

**ESP32-DevKit:**

```
INMP441 Pin → ESP32 Pin
  CLK      → GPIO 14
  WS       → GPIO 15
  SD       → GPIO 32
  GND      → GND
  VCC      → 3V3
```

**Seeed XIAO ESP32-S3:**

```
INMP441 Pin → XIAO Pin
  CLK      → GPIO 2
  WS       → GPIO 3
  SD       → GPIO 9
  GND      → GND
  VCC      → 3V3
```

### Installation & Configuration

1. **Clone the project**

   ```bash
   git clone <repo>
   cd arduino-esp32
   ```

2. **Edit `src/config.h`** with your settings:

   ```cpp
   // WiFi
   #define WIFI_SSID "YourNetwork"
   #define WIFI_PASSWORD "YourPassword"

   // Server
   #define SERVER_HOST "192.168.1.50"  // Your server IP
   #define SERVER_PORT 9000            // TCP port
   ```

3. **Upload firmware**

   ```bash
   pio run --target upload --upload-port COM8
   ```

4. **Monitor serial output**
   ```bash
   pio device monitor --port COM8 --baud 115200
   ```

### Expected Output

```
[INFO] ESP32 Audio Streamer Starting Up
[INFO] WiFi connected - IP: 192.168.1.19
[INFO] Attempting to connect to server 192.168.1.50:9000 (attempt 1)...
[INFO] Server connection established
[INFO] Starting audio transmission: first chunk is 19200 bytes
```

---

## 🎯 Core Features

### Streaming

### Audio Format
- **Sample Rate**: 16 kHz
- **Bit Depth**: 16-bit
- **Channels**: Mono (1-channel)
- **Bitrate**: ~256 Kbps (~32 KB/sec)
- **Chunk Size**: 19200 bytes per TCP write (600ms of audio)

### Reliability

- ✅ WiFi auto-reconnect with exponential backoff
- ✅ TCP connection state machine
- ✅ Transient vs permanent error classification
- ✅ Automatic I2S reinitialization on failure
- ✅ Memory leak detection via heap trending
- ✅ Hardware watchdog timer (60 seconds)

### Control & Monitoring

- ✅ 8 Serial commands for runtime control
- ✅ Real-time statistics every 5 minutes
- ✅ 6 configurable debug levels
- ✅ System health monitoring

---

<<<<<<< HEAD
## � Common Tasks
=======
## 🛠️ Common Tasks
>>>>>>> 0e094e14

### Check System Status

```
Send serial command: STATS
Response: Current uptime, bytes sent, error counts, memory stats
```

### Change Debug Level

```
Send serial command: DEBUG 4
(0=OFF, 1=ERROR, 2=WARN, 3=INFO, 4=DEBUG, 5=VERBOSE)
```

### View WiFi Signal Strength

```
Send serial command: SIGNAL
Response: Current RSSI in dBm
```

### Force Server Reconnect

```
Send serial command: RECONNECT
```

### View All Commands

```
Send serial command: HELP
```

---

## 📊 System Architecture

```
┌─────────────┐      ┌──────────────┐      ┌──────────────┐
│  I2S Audio  │─────→│  Adaptive    │─────→│  WiFi/TCP    │
│  Input      │      │  Buffer      │      │  Network     │
│  (16kHz)    │      │  (adaptive)  │      │  Manager     │
└─────────────┘      └──────────────┘      └──────────────┘
       ↑                                            ↓
  INMP441                                    Server (TCP)
  Microphone                                 Port 9000

┌────────────────────────────────────────────────────────┐
│              State Machine (main loop)                  │
├────────────────────────────────────────────────────────┤
│ INITIALIZING → CONNECTING_WIFI → CONNECTING_SERVER   │
│                                  ↓                     │
│                            CONNECTED → (loops)         │
│                                  ↓                     │
│                           (error?) → ERROR state       │
└────────────────────────────────────────────────────────┘
```

---

## 📋 Serial Command Reference

```
HELP              - Show all available commands
STATS             - Print system statistics (uptime, bytes sent, memory, errors)
STATUS            - Print current system state
SIGNAL            - Print WiFi RSSI (signal strength) in dBm
DEBUG [0-5]       - Set debug level (0=OFF, 5=VERBOSE)
RECONNECT         - Force server reconnection
REBOOT            - Restart the ESP32
```

---

## 🐛 Quick Troubleshooting

**ESP32 won't connect to WiFi?**

- Verify WiFi credentials in `config.h`
- Ensure network is 2.4 GHz (not 5 GHz)

**Server connection timeout?**

- Check `SERVER_HOST` matches actual server IP
- Verify server is listening: `ss -tuln | grep 9000`
- Check firewall allows port 9000

**No audio streaming?**

- Verify I2S pins match your board
- Check microphone connections
- Send `STATS` command to see error count

**For detailed help**, see `TROUBLESHOOTING.md`.

---

## 📦 Configuration Parameters

See `src/config.h` for complete reference:

- WiFi: SSID, password, retry settings
- Server: Host, port, reconnect backoff
- I2S: Sample rate (16kHz), buffer sizes
- Safety: Memory thresholds, watchdog timeout
- Debug: Log level (0-5)

---

## 🔄 Recent Updates

**October 21, 2025** - Connection Startup Bug Fix

- Fixed 5-second startup delay before first server connection
- Added `startExpired()` method to NonBlockingTimer
- Server connections now attempt immediately after WiFi

**October 20, 2025** - Protocol Alignment Complete

- TCP socket options verified and aligned
- Data format: 16kHz, 16-bit, mono ✓
- Chunk size: 19200 bytes ✓
- Full server/client compatibility ✓

---

## 📖 For More Information

- **Complete Technical Reference** → `DEVELOPMENT.md`
- **Troubleshooting & Diagnostics** → `TROUBLESHOOTING.md`
- **Source Code** → `src/` directory

---

**Status**: ✅ Production Ready | **Last Updated**: October 21, 2025 | **Version**: 2.0<|MERGE_RESOLUTION|>--- conflicted
+++ resolved
@@ -125,11 +125,7 @@
 
 ---
 
-<<<<<<< HEAD
 ## � Common Tasks
-=======
-## 🛠️ Common Tasks
->>>>>>> 0e094e14
 
 ### Check System Status
 
