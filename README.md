--- conflicted
+++ resolved
@@ -1,37 +1,12 @@
 # ESP32 Audio Streamer v2.0 - Quick Start Guide
 
 **Professional-grade I2S audio streaming system for ESP32 with comprehensive reliability features.**
-<<<<<<< HEAD
-=======
-
-[![Build Status](https://img.shields.io/badge/build-SUCCESS-brightgreen)](README.md)
-[![RAM Usage](https://img.shields.io/badge/RAM-15.0%25-blue)](README.md)
-[![Flash Usage](https://img.shields.io/badge/Flash-59.3%25-blue)](README.md)
-[![License](https://img.shields.io/badge/license-MIT-green)](LICENSE)
-
----
-
-## Overview
-
-The ESP32 Audio Streamer is a robust, production-ready system for streaming high-quality audio from an INMP441 I2S microphone to a TCP server over WiFi. Designed with reliability, error recovery, and adaptive optimization in mind.
-
-**Key Characteristics:**
-- 16kHz, 16-bit mono audio acquisition
-- ~256 Kbps streaming rate (32 KB/sec)
-- Automatic error detection and recovery
-- Adaptive resource management based on signal strength
-- Real-time system monitoring and control via serial commands
-- Comprehensive diagnostics and troubleshooting
-
----
->>>>>>> bd322036
 
 [![Build Status](https://img.shields.io/badge/build-SUCCESS-brightgreen)](#)
 [![RAM Usage](https://img.shields.io/badge/RAM-15.0%25-blue)](#)
 [![Flash Usage](https://img.shields.io/badge/Flash-59.6%25-blue)](#)
 [![License](https://img.shields.io/badge/license-MIT-green)](#)
 
-<<<<<<< HEAD
 ---
 
 ## 📚 Documentation Structure
@@ -52,38 +27,9 @@
 - **Microphone**: INMP441 I2S digital microphone
 - **Tools**: PlatformIO IDE or CLI
 - **Server**: TCP server listening on port 9000
-=======
-### 🎯 Core Functionality
-✅ **I2S Audio Acquisition** - Digital audio input from INMP441 microphone
-✅ **WiFi Connectivity** - Automatic reconnection with exponential backoff
-✅ **TCP Streaming** - Reliable data transmission to remote server
-✅ **State Machine** - Explicit system state management with clear transitions
-
-### 🛡️ Reliability Features
-✅ **Configuration Validation** - Startup verification of all critical parameters
-✅ **Error Classification** - Intelligent error categorization (transient/permanent/fatal)
-✅ **Memory Leak Detection** - Automatic heap trend monitoring
-✅ **TCP State Machine** - Explicit connection state tracking with validation
-✅ **Health Checks** - Real-time system health scoring
-
-### 🚀 Performance Optimization
-✅ **Adaptive Buffering** - Dynamic buffer sizing based on WiFi signal strength
-✅ **Exponential Backoff** - Intelligent retry strategy for connection failures
-✅ **Watchdog Timer** - Hardware watchdog with timeout validation
-✅ **Non-blocking Operations** - Responsive main loop with configurable task yielding
-
-### 🔧 System Control & Monitoring
-✅ **Serial Command Interface** - 8 runtime commands for system control
-✅ **Real-time Statistics** - Comprehensive system metrics every 5 minutes
-✅ **Health Monitoring** - Visual status indicators and diagnostic output
-✅ **Debug Modes** - 6 configurable debug levels (production to verbose)
-
----
->>>>>>> bd322036
 
 ### Hardware Connections
 
-<<<<<<< HEAD
 **ESP32-DevKit:**
 
 ```
@@ -153,175 +99,10 @@
 ## 🎯 Core Features
 
 ### Streaming
-=======
-### Requirements
-- **Hardware**: ESP32-DevKit or Seeed XIAO ESP32-S3
-- **Microphone**: INMP441 I2S digital microphone
-- **Tools**: PlatformIO IDE or CLI
-- **Server**: TCP server listening on configured host:port
-
-### Installation
-
-1. **Clone or download the project**
-   ```bash
-   cd arduino-esp32
-   ```
-
-2. **Configure WiFi and Server** - Edit `src/config.h`:
-   ```cpp
-   #define WIFI_SSID "YourWiFiNetwork"
-   #define WIFI_PASSWORD "YourPassword"
-   #define SERVER_HOST "192.168.1.100"
-   #define SERVER_PORT 9000
-   ```
-
-3. **Build the project**
-   ```bash
-   pio run
-   ```
-
-4. **Upload to ESP32**
-   ```bash
-   pio run --target upload
-   ```
-
-5. **Monitor output**
-   ```bash
-   pio device monitor --baud 115200
-   ```
-
----
-
-## Hardware Setup
-
-### Pinout - ESP32-DevKit
-
-| Signal | Pin | Description |
-|--------|-----|-------------|
-| I2S_WS | GPIO15 | Word Select / LRCLK |
-| I2S_SD | GPIO32 | Serial Data (microphone input) |
-| I2S_SCK | GPIO14 | Serial Clock / BCLK |
-| GND | GND | Ground |
-| 3V3 | 3V3 | Power supply |
-
-### Pinout - Seeed XIAO ESP32-S3
-
-| Signal | Pin | Description |
-|--------|-----|-------------|
-| I2S_WS | GPIO3 | Word Select / LRCLK |
-| I2S_SD | GPIO9 | Serial Data (microphone input) |
-| I2S_SCK | GPIO2 | Serial Clock / BCLK |
-| GND | GND | Ground |
-| 3V3 | 3V3 | Power supply |
-
----
-
-## Serial Commands
-
-Access the system via serial terminal (115200 baud):
-
-| Command | Function |
-|---------|----------|
-| `STATUS` | Show WiFi, TCP, memory, and system state |
-| `STATS` | Display detailed system statistics |
-| `HEALTH` | Perform system health check with indicators |
-| `CONFIG SHOW` | Display all configuration parameters |
-| `CONNECT` | Manually attempt to connect to server |
-| `DISCONNECT` | Manually disconnect from server |
-| `RESTART` | Restart the system |
-| `HELP` | Show all available commands |
-
-Example output:
-```
-> STATUS
-WiFi: CONNECTED (192.168.1.100)
-WiFi Signal: -65 dBm
-TCP State: CONNECTED
-Server: audio.server.com:9000
-System State: CONNECTED
-Free Memory: 65536 bytes
-WiFi Reconnects: 2
-Server Reconnects: 1
-TCP Errors: 0
-```
-
----
-
-## Configuration
-
-### Essential Parameters (`src/config.h`)
-
-```cpp
-// WiFi Configuration
-#define WIFI_SSID ""                    // Your WiFi network
-#define WIFI_PASSWORD ""                // Your WiFi password
-
-// Server Configuration
-#define SERVER_HOST ""                  // Server IP or hostname
-#define SERVER_PORT 0                   // Server port (1-65535)
-
-// Audio Configuration
-#define I2S_SAMPLE_RATE 16000           // Audio sample rate (Hz)
-#define I2S_BUFFER_SIZE 4096            // Buffer size (bytes)
-
-// Memory Thresholds
-#define MEMORY_WARN_THRESHOLD 40000     // Low memory warning (bytes)
-#define MEMORY_CRITICAL_THRESHOLD 20000 // Critical level (bytes)
-
-// Debug Configuration
-#define DEBUG_LEVEL 3                   // 0=OFF, 3=INFO, 5=VERBOSE
-```
-
-See `CONFIGURATION_GUIDE.md` for detailed parameter descriptions.
-
----
-
-## System Architecture
-
-### State Machine
-
-```
-INITIALIZING
-    ↓
-CONNECTING_WIFI
-    ↓ (success)
-CONNECTING_SERVER
-    ↓ (success)
-CONNECTED ← main streaming state
-    ↓ (WiFi lost or connection error)
-ERROR
-    ↓ (recovery attempt)
-CONNECTING_WIFI (retry)
-```
-
-### Key Components
-
-| Component | Purpose |
-|-----------|---------|
-| `I2SAudio` | I2S audio acquisition with error classification |
-| `NetworkManager` | WiFi and TCP with state machine |
-| `ConfigValidator` | Startup configuration validation |
-| `SerialCommandHandler` | Real-time serial commands |
-| `AdaptiveBuffer` | Dynamic buffer sizing by signal strength |
-| `RuntimeDebugContext` | Runtime-configurable debug output |
-
----
-
-## Performance Metrics
-
-### Build Profile
-```
-RAM:   15.0% (49,224 / 327,680 bytes)
-Flash: 59.3% (777,461 / 1,310,720 bytes)
-Build time: ~6 seconds
-Warnings: 0 | Errors: 0
-```
->>>>>>> bd322036
 
 ### Audio Format
 - **Sample Rate**: 16 kHz
 - **Bit Depth**: 16-bit
-<<<<<<< HEAD
 - **Channels**: Mono (1-channel)
 - **Bitrate**: ~256 Kbps (~32 KB/sec)
 - **Chunk Size**: 19200 bytes per TCP write (600ms of audio)
@@ -480,153 +261,4 @@
 
 ---
 
-**Status**: ✅ Production Ready | **Last Updated**: October 21, 2025 | **Version**: 2.0
-=======
-- **Channels**: Mono (left channel)
-- **Format**: Raw PCM, little-endian
-- **Bitrate**: ~256 Kbps (32 KB/sec)
-
----
-
-## Documentation
-
-| Document | Purpose |
-|----------|---------|
-| `CONFIGURATION_GUIDE.md` | All 40+ parameters with recommended values |
-| `TROUBLESHOOTING.md` | Solutions for 30+ common issues |
-| `ERROR_HANDLING.md` | Error classification and recovery flows |
-| `IMPLEMENTATION_SUMMARY.md` | Phase 1 implementation details |
-| `PHASE2_IMPLEMENTATION_COMPLETE.md` | Phase 2: I2S error handling |
-| `PHASE3_IMPLEMENTATION_COMPLETE.md` | Phase 3: TCP state machine, commands, debug, buffer, tests |
-| `test_framework.md` | Unit testing architecture |
-
----
-
-## Testing
-
-### Build Verification
-```bash
-pio run                    # Build for ESP32-Dev
-pio run -e seeed_xiao_esp32s3  # Build for XIAO S3
-```
-
-### Unit Tests
-```bash
-pio test                   # Run all tests
-pio test -f test_adaptive_buffer  # Run specific test
-```
-
----
-
-## Troubleshooting
-
-### Common Issues
-
-**"WiFi connection timeout"**
-- Check WIFI_SSID and WIFI_PASSWORD
-- Verify WiFi signal strength
-- See `TROUBLESHOOTING.md` for detailed steps
-
-**"Server connection failed"**
-- Verify SERVER_HOST and SERVER_PORT
-- Check firewall settings
-- Ensure server is running
-- See `TROUBLESHOOTING.md`
-
-**"I2S read errors"**
-- Verify microphone wiring
-- Check I2S pins for conflicts
-- Verify power supply stability
-- See `TROUBLESHOOTING.md`
-
-**"Memory low warnings"**
-- Monitor via `STATS` command
-- Check for leaks via `HEALTH` command
-- See `TROUBLESHOOTING.md`
-
----
-
-## Project Structure
-
-```
-arduino-esp32/
-├── src/
-│   ├── config.h                    # Configuration constants
-│   ├── main.cpp                    # Main application
-│   ├── i2s_audio.h/cpp            # I2S + error classification
-│   ├── network.h/cpp              # WiFi + TCP + state machine
-│   ├── serial_command.h/cpp       # Serial commands
-│   ├── debug_mode.h/cpp           # Debug configuration
-│   ├── adaptive_buffer.h/cpp      # Buffer management
-│   └── ... (other components)
-│
-├── test/
-│   └── test_adaptive_buffer.cpp   # Unit tests
-│
-├── platformio.ini                  # Build configuration
-├── README.md                        # This file
-├── CONFIGURATION_GUIDE.md           # Configuration help
-├── TROUBLESHOOTING.md              # Problem solving
-└── ERROR_HANDLING.md               # Error reference
-```
-
----
-
-## Production Deployment
-
-### Pre-deployment Checklist
-- [ ] WiFi credentials configured
-- [ ] Server host and port correct
-- [ ] I2S pins verified for your hardware
-- [ ] Debug level set to 0 or 1
-- [ ] All tests passing
-- [ ] Build successful with zero warnings
-- [ ] Serial commands responding
-- [ ] Statistics printing every 5 minutes
-
-### Monitoring in Production
-```bash
-# Check every 5 minutes
-STATS   # View statistics
-HEALTH  # System health check
-STATUS  # Current state
-```
-
----
-
-## Version History
-
-| Version | Date | Changes |
-|---------|------|---------|
-| 2.0 | Oct 20, 2025 | Phase 3: State machine, commands, debug, buffer, tests |
-| 2.0 | Oct 20, 2025 | Phase 2: Enhanced I2S error handling |
-| 2.0 | Oct 20, 2025 | Phase 1: Config validation, documentation, memory detection |
-
----
-
-## Project Status
-
-**Status**: ✅ **PRODUCTION-READY**
-
-- ✅ All 14 planned improvements implemented
-- ✅ Comprehensive error handling
-- ✅ Extensive documentation
-- ✅ Unit test framework
-- ✅ Zero build warnings/errors
-- ✅ Tested on multiple boards
-
----
-
-## Support
-
-1. Check `TROUBLESHOOTING.md` for common issues
-2. Review `CONFIGURATION_GUIDE.md` for parameter help
-3. See `ERROR_HANDLING.md` for error explanations
-4. Use `HELP` serial command for available commands
-
----
-
-**Last Updated**: October 20, 2025
-**Build Status**: SUCCESS ✓
-**License**: MIT
->>>>>>> bd322036
+**Status**: ✅ Production Ready | **Last Updated**: October 21, 2025 | **Version**: 2.0