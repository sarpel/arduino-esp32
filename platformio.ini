[platformio]
default_envs = esp32dev

<<<<<<< HEAD
=======
; Unit test configuration
test_framework = unity
test_ignore = .gitignore

>>>>>>> bd322036
[env:esp32dev]
platform = espressif32
board = esp32dev
framework = arduino
monitor_speed = 115200

lib_deps = 

build_flags = 
    -DCORE_DEBUG_LEVEL=3

upload_speed = 921600

monitor_filters = esp32_exception_decoder

<<<<<<< HEAD
test_framework = unity
test_ignore = **/docs

=======
>>>>>>> bd322036
[env:seeed_xiao_esp32s3]
platform = espressif32
board = seeed_xiao_esp32s3
framework = arduino
monitor_speed = 115200

lib_deps = 

build_flags = 
    -DCORE_DEBUG_LEVEL=3

upload_speed = 921600

<<<<<<< HEAD
monitor_filters = esp32_exception_decoder

test_framework = unity
test_ignore = **/docs
=======
monitor_filters = esp32_exception_decoder
>>>>>>> bd322036
<|MERGE_RESOLUTION|>--- conflicted
+++ resolved
@@ -1,13 +1,6 @@
 [platformio]
 default_envs = esp32dev
 
-<<<<<<< HEAD
-=======
-; Unit test configuration
-test_framework = unity
-test_ignore = .gitignore
-
->>>>>>> bd322036
 [env:esp32dev]
 platform = espressif32
 board = esp32dev
@@ -23,12 +16,9 @@
 
 monitor_filters = esp32_exception_decoder
 
-<<<<<<< HEAD
 test_framework = unity
 test_ignore = **/docs
 
-=======
->>>>>>> bd322036
 [env:seeed_xiao_esp32s3]
 platform = espressif32
 board = seeed_xiao_esp32s3
@@ -42,11 +32,7 @@
 
 upload_speed = 921600
 
-<<<<<<< HEAD
 monitor_filters = esp32_exception_decoder
 
 test_framework = unity
-test_ignore = **/docs
-=======
-monitor_filters = esp32_exception_decoder
->>>>>>> bd322036
+test_ignore = **/docs